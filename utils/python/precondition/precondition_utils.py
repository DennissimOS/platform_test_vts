--- conflicted
+++ resolved
@@ -184,9 +184,6 @@
                                              test_instance.abi_bitness)
         return result
 
-<<<<<<< HEAD
-=======
-    logging.info("Precondition check pass.")
     return True
 
 
@@ -229,5 +226,4 @@
         value = cmd_results[const.STDOUT][0].strip()
         if len(value) == 0 or value != sysprop_value:
             return False
->>>>>>> 4b2496ba
     return True