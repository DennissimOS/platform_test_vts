#
# Copyright (C) 2016 The Android Open Source Project
#
# Licensed under the Apache License, Version 2.0 (the "License");
# you may not use this file except in compliance with the License.
# You may obtain a copy of the License at
#
#      http://www.apache.org/licenses/LICENSE-2.0
#
# Unless required by applicable law or agreed to in writing, software
# distributed under the License is distributed on an "AS IS" BASIS,
# WITHOUT WARRANTIES OR CONDITIONS OF ANY KIND, either express or implied.
# See the License for the specific language governing permissions and
# limitations under the License.
#

import itertools


def ItemsToStr(input_list):
    '''Convert item in a list to string.

    Args:
        input_list: list of objects, the list to convert

    Return:
        A list of string where objects were converted to string using str function.
        None if input list is None.
    '''
    if not input_list:
        return input_list
    return list(map(str, input_list))


def ExpandItemDelimiters(input_list,
                         delimiter,
                         strip=False,
                         to_str=False,
                         remove_empty=True):
    '''Expand list items that contain the given delimiter.

    Args:
        input_list: list of string, a list whose item may contain a delimiter
        delimiter: string
        strip: bool, whether to strip items after expanding. Default is False
        to_str: bool, whether to convert output items in string.
                Default is False
        remove_empty: bool, whether to remove empty string in result list.
                      Will not remove None items. Default: True

    Returns:
        The expended list, which may be the same with input list
        if no delimiter found; None if input list is None
    '''
    if input_list is None:
        return None

    do_strip = lambda s: s.strip() if strip else s
    do_str = lambda s: str(s) if to_str else s

    expended_list_generator = (item.split(delimiter) for item in input_list)
<<<<<<< HEAD
    result = [
        do_strip(do_str(s))
        for s in itertools.chain.from_iterable(expended_list_generator)
    ]
    return filter(lambda s: str(s) != '', result) if remove_empty else result
=======
    result = [do_strip(do_str(s))
              for s in itertools.chain.from_iterable(expended_list_generator)]
    return filter(lambda s: str(s) != '', result) if remove_empty else result


def DeduplicateKeepOrder(input):
    '''Remove duplicate items from a sequence while keeping the item order

    Args:
        input: a sequence that might have duplicated items.

    Returns:
        A deduplicated list where item order is kept
    '''
    seen = set()
    return [x for x in input if not (x in seen or seen.add(x))]
>>>>>>> ce5c9035
<|MERGE_RESOLUTION|>--- conflicted
+++ resolved
@@ -59,15 +59,10 @@
     do_str = lambda s: str(s) if to_str else s
 
     expended_list_generator = (item.split(delimiter) for item in input_list)
-<<<<<<< HEAD
     result = [
         do_strip(do_str(s))
         for s in itertools.chain.from_iterable(expended_list_generator)
     ]
-    return filter(lambda s: str(s) != '', result) if remove_empty else result
-=======
-    result = [do_strip(do_str(s))
-              for s in itertools.chain.from_iterable(expended_list_generator)]
     return filter(lambda s: str(s) != '', result) if remove_empty else result
 
 
@@ -81,5 +76,4 @@
         A deduplicated list where item order is kept
     '''
     seen = set()
-    return [x for x in input if not (x in seen or seen.add(x))]
->>>>>>> ce5c9035
+    return [x for x in input if not (x in seen or seen.add(x))]