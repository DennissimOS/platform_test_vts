--- conflicted
+++ resolved
@@ -419,14 +419,10 @@
                                failure or a bug in device implementation. Since error is not yet
                                recognized in TF, it is converted to FAIL. */
                             listener.testFailed(
-<<<<<<< HEAD
                                     TestDescription, details.isEmpty() ? UNKNOWN_ERROR : details);
                             // Always call testEnded at the end of the test case
                             listener.testEnded(TestDescription, Collections.emptyMap());
-=======
-                                    testIdentifier, details.isEmpty() ? UNKNOWN_ERROR : details);
                             break;
->>>>>>> f522a56f
                         case PASS :
                             listener.testEnded(
                                     TestDescription, Collections.<String, String>emptyMap());
