--- conflicted
+++ resolved
@@ -290,7 +290,6 @@
   repeated LogMessage log = 1001;
 }
 
-<<<<<<< HEAD
 // To specify a test execution report.
 message TestPlanReportMessage {
   // Keys used to find all TestReportMessage messages of test modules in
@@ -307,12 +306,12 @@
   // Detailed information about the execution environment (e.g., branch,
   // build ID, and device) can be found in the associated TestReportMessage(s)
   // which share the same test_plan_execution_id.
-=======
+}
+
 // Proto wrapper for posting data to the VTS Dashboard
 message DashboardPostMessage {
   // oauth2.0 access token
   optional string access_token = 1;
 
   repeated TestReportMessage test_report = 2;
->>>>>>> ee3e749e
 }