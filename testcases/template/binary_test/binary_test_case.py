#
# Copyright (C) 2016 The Android Open Source Project
#
# Licensed under the Apache License, Version 2.0 (the "License");
# you may not use this file except in compliance with the License.
# You may obtain a copy of the License at
#
#      http://www.apache.org/licenses/LICENSE-2.0
#
# Unless required by applicable law or agreed to in writing, software
# distributed under the License is distributed on an "AS IS" BASIS,
# WITHOUT WARRANTIES OR CONDITIONS OF ANY KIND, either express or implied.
# See the License for the specific language governing permissions and
# limitations under the License.
#

import os
import operator
import ntpath


def _SafeStrip(value):
    '''Strip string value if value is not None.

    Args:
        value: string, value to strip

    Returns:
        stripped string; None if input value is None.
    '''
    if value is None:
        return value
    return value.strip()


class BinaryTestCase(object):
    '''A class to represent a binary test case.

    Attributes:
        test_suite: string, test suite name.
        test_name: string, test case name which does not include test suite.
        path: string, absolute test binary path on device.
        tag: string, test tag.
        put_tag_func: function that takes a name and tag to output a combination.
        working_directory: string, working directory to call the command.
        ld_library_path: string, a path for LD_LIBRARY_PATH environment variable.
        profiling_library_path: string, path to lookup and load VTS profiling libraries.
        cmd: string, a shell command to execute the test case. If empty, path will be used.
        envp: string, environment veriable. shoud be in format 'name1=value1 name2=value2...'
              Will be called using 'env <envp> <cmd> <args>'
        args: string, arguments following cmd.
    '''

    def __init__(self,
                 test_suite,
                 test_name,
                 path,
                 tag='',
                 put_tag_func=operator.add,
                 working_directory=None,
                 ld_library_path=None,
                 profiling_library_path=None,
                 cmd='',
                 envp='',
                 args=''):
        self.test_suite = test_suite
        self.test_name = test_name
        self.path = path
        self.tag = tag
        self.put_tag_func = put_tag_func
        self.working_directory = working_directory
        self.ld_library_path = ld_library_path
        self.profiling_library_path = profiling_library_path
        self.cmd = cmd
        self.envp = envp
        self.args = args

    def __str__(self):
        return self.put_tag_func(self.full_name, self.tag)

    @property
    def full_name(self):
        '''Get a string that represents the test.

        Returns:
            A string test name in format '<test suite>.<test name>' if
            test_suite is not empty; '<test name>' otherwise
        '''
        return getattr(self, '_full_name', '{}.{}'.format(
            self.test_suite, self.test_name)
                       if self.test_suite else self.test_name)

    @full_name.setter
    def full_name(self, full_name):
        self._full_name = full_name

    def GetRunCommand(self):
        '''Get the command to run the test.

        Returns:
            String, a command to run the test.
        '''
        working_directory = ('cd %s &&' % self.working_directory
                             if self.working_directory else '')

        envp = 'env %s ' % self.envp if self.envp else ''
<<<<<<< HEAD
        ld_library_path = ('LD_LIBRARY_PATH=%s ' % self.ld_library_path
=======
        ld_library_path = ('LD_LIBRARY_PATH=%s' % self.ld_library_path
>>>>>>> 4c682f5f
                           if self.ld_library_path else '')

        if ld_library_path:
            envp = ('{}{}'.format(envp, ld_library_path)
                    if envp else 'env %s ' % ld_library_path)

        args = ' %s' % self.args if self.args else ''

        return '{working_directory}{envp}{cmd}{args}'.format(
            working_directory=working_directory,
            envp=envp,
            cmd=self.cmd,
            args=args)

    @property
    def test_suite(self):
        '''Get test_suite'''
        return self._test_suite

    @test_suite.setter
    def test_suite(self, test_suite):
        '''Set test_suite'''
        self._test_suite = _SafeStrip(test_suite)

    @property
    def test_name(self):
        '''Get test_name'''
        return self._test_name

    @test_name.setter
    def test_name(self, test_name):
        '''Set test_name'''
        self._test_name = _SafeStrip(test_name)

    @property
    def path(self):
        '''Get path'''
        return self._path

    @path.setter
    def path(self, path):
        '''Set path'''
        self._path = _SafeStrip(path)

    @property
    def cmd(self):
        '''Get test command. If command is empty, path is returned.'''
        if not self._cmd:
            return self.path

        return self._cmd

    @cmd.setter
    def cmd(self, cmd):
        '''Set path'''
        self._cmd = _SafeStrip(cmd)

    @property
    def tag(self):
        '''Get tag'''
        return self._tag

    @tag.setter
    def tag(self, tag):
        '''Set tag'''
        self._tag = _SafeStrip(tag)

    @property
    def working_directory(self):
        '''Get working_directory'''
        return self._working_directory

    @working_directory.setter
    def working_directory(self, working_directory):
        '''Set working_directory'''
        self._working_directory = _SafeStrip(working_directory)

    @property
    def ld_library_path(self):
        '''Get ld_library_path'''
        return self._ld_library_path

    @ld_library_path.setter
    def ld_library_path(self, ld_library_path):
        '''Set ld_library_path'''
        self._ld_library_path = _SafeStrip(ld_library_path)

    @property
    def envp(self):
        '''Get envp'''
        return self._envp

    @envp.setter
    def envp(self, envp):
        '''Set env'''
        self._envp = _SafeStrip(envp)

    @property
    def args(self):
        '''Get args'''
        return self._args

    @args.setter
    def args(self, args):
        '''Set args'''
        self._args = _SafeStrip(args)<|MERGE_RESOLUTION|>--- conflicted
+++ resolved
@@ -104,11 +104,7 @@
                              if self.working_directory else '')
 
         envp = 'env %s ' % self.envp if self.envp else ''
-<<<<<<< HEAD
-        ld_library_path = ('LD_LIBRARY_PATH=%s ' % self.ld_library_path
-=======
         ld_library_path = ('LD_LIBRARY_PATH=%s' % self.ld_library_path
->>>>>>> 4c682f5f
                            if self.ld_library_path else '')
 
         if ld_library_path:
